--- conflicted
+++ resolved
@@ -72,8 +72,6 @@
         ", runtime=" + runtime +
         '}';
   }
-<<<<<<< HEAD
-=======
 
   @Override
   public State cancel() throws IOException {
@@ -89,5 +87,4 @@
   public State waitUntilFinish(Duration duration) {
     throw new UnsupportedOperationException("FlinkRunnerResult does not support waitUntilFinish.");
   }
->>>>>>> c584b37b
 }