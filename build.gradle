--- conflicted
+++ resolved
@@ -124,15 +124,10 @@
 
 task goPreCommit() {
   dependsOn ":rat"
-<<<<<<< HEAD
   dependsOn ":beam-sdks-go:test"
-}
-=======
-  dependsOn ":sdks:go:test"
 }
 
 task pythonPreCommit() {
   dependsOn ":rat"
   dependsOn ":sdks:python:check"
 }
->>>>>>> 15af0a45
